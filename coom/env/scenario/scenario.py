--- conflicted
+++ resolved
@@ -103,12 +103,8 @@
         state = self.game.get_state()
         reward = 0.0
         done = self.game.is_player_dead() or self.game.is_episode_finished() or not state
-<<<<<<< HEAD
-        info = {}
-=======
         truncated = False
         info = self.get_statistics()
->>>>>>> 4e7bcbe8
 
         observation = np.transpose(state.screen_buffer, [1, 2, 0]) if state else np.float32(np.zeros(self.game_res))
         if not done:
